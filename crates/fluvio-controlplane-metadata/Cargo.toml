[package]
name = "fluvio-controlplane-metadata"
edition = "2021"
version = "0.22.1"
authors = ["Fluvio Contributors <team@fluvio.io>"]
description = "Metadata definition for Fluvio control plane"
repository = "https://github.com/infinyon/fluvio"
license = "Apache-2.0"

[lib]
name = "fluvio_controlplane_metadata"
path = "src/lib.rs"

[features]
smartmodule = ["flate2","toml","use_serde"]
use_serde = ["serde","semver/serde"]
k8 = ["use_serde", "fluvio-stream-model/k8"]

[dependencies]
tracing = { workspace = true }
serde = { workspace = true, features = ['derive'], optional = true }
async-trait = "0.1.21"
thiserror = { workspace = true }
base64 = { workspace = true }
bytes = { workspace = true }
flate2 = { version = "1.0.22", optional = true }
semver = "1.0"
toml = { workspace = true, optional = true }
lenient_semver = "0.4.2"

# External Fluvio dependencies
fluvio-future = { workspace = true }
flv-util = { workspace = true }

fluvio-types = { version = "0.4.0", path = "../fluvio-types" }
fluvio-stream-model = { path = "../fluvio-stream-model", version = "0.9.0" }
fluvio-protocol = { path = "../fluvio-protocol", version = "0.9", features = [
    "record",
] }


[dev-dependencies]
<<<<<<< HEAD
serde_yaml = "0.9.4"
fluvio-future = { workspace = true, features = ["fixture"] }
=======
serde_yaml = { workspace = true }
fluvio-future = { version = "0.4.0", features = ["fixture"] }
>>>>>>> fdc00edc
<|MERGE_RESOLUTION|>--- conflicted
+++ resolved
@@ -40,10 +40,5 @@
 
 
 [dev-dependencies]
-<<<<<<< HEAD
-serde_yaml = "0.9.4"
-fluvio-future = { workspace = true, features = ["fixture"] }
-=======
 serde_yaml = { workspace = true }
-fluvio-future = { version = "0.4.0", features = ["fixture"] }
->>>>>>> fdc00edc
+fluvio-future = { workspace = true, features = ["fixture"] }